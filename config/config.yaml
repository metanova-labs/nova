--- conflicted
+++ resolved
@@ -1,10 +1,7 @@
 # Number of targets and antitargets to select
 protein_selection:
-<<<<<<< HEAD
+
   weekly_target: "Q63380"
-=======
-  weekly_target: "P23975"
->>>>>>> e4ca45ab
   num_antitargets: 1
 
 protein_constraints: # target only
@@ -19,11 +16,8 @@
   # Scoring weights for entropy
   entropy_bonus_threshold: 0
   entropy_start_weight: 0.3
-<<<<<<< HEAD
+
   entropy_start_epoch: 19680
-=======
-  entropy_start_epoch: 19540
->>>>>>> e4ca45ab
   entropy_step_size: 0.007142857  # 1/140 to increase by 1.0 over about 1 week
   # Scoring weights for molecule repetition
   molecule_repetition_weight: 0
