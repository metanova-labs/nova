--- conflicted
+++ resolved
@@ -1,16 +1,11 @@
 # Number of targets and antitargets to select
 protein_selection:
   weekly_target: "Q13547"
-<<<<<<< HEAD
-  num_antitargets: 8 
 
 protein_constraints: # target only
   binding_pocket: null # list of residue numbers that define the binding pocket
   max_distance: null # maximum distance from pocket center, in angstroms
   force: false # whether to force the constraint (default: False for soft guidance)
-=======
-  num_antitargets: 8  
->>>>>>> db06f292
 
 # Parameters for validating and scoring molecules
 molecule_validation:
